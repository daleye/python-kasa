--- conflicted
+++ resolved
@@ -14,29 +14,15 @@
 from ..emeterstatus import EmeterStatus
 from ..exceptions import AuthenticationError, DeviceError, KasaException, SmartErrorCode
 from ..feature import Feature
-<<<<<<< HEAD
-from ..firmware import Firmware
-from ..module import ModuleT
-=======
 from ..module import Module
 from ..modulemapping import ModuleMapping, ModuleName
->>>>>>> 67b5d7de
 from ..smartprotocol import SmartProtocol
 from .modules import (
     Cloud,
     DeviceModule,
-<<<<<<< HEAD
-    EnergyModule,
-    FanModule,
-    TimeModule,
-=======
     Firmware,
     Light,
     Time,
->>>>>>> 67b5d7de
-)
-from .modules import (
-    Firmware as FirmwareModule,
 )
 from .smartmodule import SmartModule
 
@@ -628,12 +614,6 @@
         )
 
         return self._device_type
-
-    @property
-    def firmware(self) -> Firmware:
-        """Return firmware module."""
-        # TODO: open question: does it make sense to expose common modules?
-        return cast(Firmware, self.get_module(FirmwareModule))
 
     @staticmethod
     def _get_device_type_from_components(
